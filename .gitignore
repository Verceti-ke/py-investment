--- conflicted
+++ resolved
@@ -20,11 +20,7 @@
 
 # C extensions
 *.so
-<<<<<<< HEAD
-.idea/
-=======
 .idea/*
->>>>>>> 29511503
 
 # Distribution / packaging
 .Python
