<<<<<<< HEAD
from sqlalchemy.ext.declarative import AbstractConcreteBase

import pytech.utils as utils
from pytech.base import Base
from pytech.exceptions import InvalidPositionError
=======
import logging
import os
import re
>>>>>>> 7fb82488
from collections import namedtuple
from datetime import datetime, date, timedelta
from multiprocessing import Process

import numpy as np
import pandas as pd
import pandas_datareader.data as web
from dateutil import parser
from scrapy.crawler import CrawlerRunner
from scrapy.utils.log import configure_logging
from scrapy.utils.project import get_project_settings
from sqlalchemy import Column, Numeric, String, DateTime, Integer, ForeignKey, Boolean
from sqlalchemy import orm
from sqlalchemy.ext.declarative import AbstractConcreteBase
from sqlalchemy.ext.declarative import declared_attr
from sqlalchemy.orm import relationship
from sqlalchemy.orm.collections import attribute_mapped_collection
from sqlalchemy_utils import generic_relationship
from twisted.internet import reactor

import pytech.db_utils as db
<<<<<<< HEAD
from abc import ABCMeta, abstractmethod
=======
import pytech.utils as utils
from crawler.spiders.edgar import EdgarSpider
from pytech.base import Base
from pytech.exceptions import InvalidPositionError, AssetNotInUniverseError
>>>>>>> 7fb82488

logging.getLogger('sqlalchemy.engine').setLevel(logging.INFO)
logger = logging.getLogger(__name__)


class PortfolioAsset(object):
    """
    Mixin object to create a one to many relationship with Portfolio

    Any class that inherits from this class may be added to a Portfolio's asset_list which will place a foreign key
    in that asset class and create a relationship between it and the Portfolio that owns it
    """

    @declared_attr
    def portfolio_id(cls):
        return Column('portfolio_id', ForeignKey('portfolio.id'))


class HasStock(object):
    """
    Mixin object to create a relation to a asset object

    Any class that inherits from this class will be given a foreign key column that corresponds to the asset object
    passed to the child class's constructor
    """

    @declared_attr
    def stock_id(cls):
        return Column('stock_id', ForeignKey('stock.id'))


class Asset(Base, AbstractConcreteBase):
    """
    This is the base class that all Asset classes should inherit from.

    Inheriting from it will provide a table name and the proper mapper args required for the db.  It will also allow it
    to have a relationship with the :class:``OwnedAsset``.

    The child class is responsible for giving each instance a ticker to identify it.

    If the child class needs any more fields it is responsible for creating them at the class level as well as
    populating them via the child's constructor.

    Any child class instance of this base class is considered to be a part of the **Asset Universe** or the assets that
    are eligible to be traded.  If a child instance of an Asset does not yet exist in the universe and the
    :class:``~pytech.portfolio.Portfolio`` tries to trade it an exception will occur.
    """

    @declared_attr
    def __tablename__(cls):
        name = cls.__name__
        return (
            name[0].lower() +
            re.sub(r'([A-Z])',
                   lambda m: '_' + m.group(0).lower(), name[1:])
        )

    @declared_attr
    def __mapper_args__(cls):
        name = cls.__name__
        return {
            'polymorphic_identity': name.lower(),
            'concrete': True
        }

    id = Column(Integer, primary_key=True)
    ticker = Column(String, unique=True)

<<<<<<< HEAD
class Asset(metaclass=ABCMeta):
    """
    This is just an empty class acting as a placeholder for my idea that we will later add more than just stock owned_assets
    """
    pass
=======
    @classmethod
    def get_asset_from_universe(cls, ticker):
        """
        Query the asset universe for the requested ticker and return the object

        :param ticker: the ticker of the ``Asset`` being traded
        :type ticker: str
        :return: The :class:``Asset`` object with the ticker passed in
        :rtype: Asset
        :raises AssetNotInUniverseError: if an :class:``Asset`` with the requested ticker cannot be found
        """
>>>>>>> 7fb82488

        with db.transactional_session() as session:
            asset = session.query(cls).filter(cls.ticker == ticker).first()
            if asset is not None:
                return asset
            else:
                raise AssetNotInUniverseError('Could not locate an asset with the ticker: {}'.format(ticker))


class Stock(Asset):
    """
    Main class that is used to model stocks and may contain technical and fundamental data about the asset.

    A ``Stock`` object must exist in the database in order for it to be traded.  Each ``Stock`` object is considered to
    be in the *universe* of owned_assets the portfolio owner is willing to own/trade
    """

    start_date = Column(DateTime)
    end_date = Column(DateTime)
    latest_price = Column(Numeric)
    latest_price_time = Column(DateTime)
    get_ohlcv = Column(Boolean)
    load_fundamentals = Column(Boolean)
    beta = Column(Numeric)
    start_price = Column(Numeric)
    end_price = Column(Numeric)
    fundamentals = relationship('Fundamental',
                                collection_class=attribute_mapped_collection('access_key'),
                                lazy='joined')


    def __init__(self, ticker, start_date=None, end_date=None, get_fundamentals=False, get_ohlcv=True):
        self.ticker = ticker
        if start_date is None:
            self.start_date = datetime.now() - timedelta(days=365)
        else:
            self.start_date = utils.parse_date(start_date)

        if end_date is None:
            self.end_date = datetime.now()
        else:
            self.end_date = utils.parse_date(end_date)

        if self.start_date >= self.end_date:
            raise ValueError(
                'start_date must be older than end_date. start_date: {} end_date: {}'.format(str(start_date),
                                                                                             str(end_date)))
        self.get_ohlcv = get_ohlcv
        if get_ohlcv:
            self.ohlcv = self.get_ohlc_series()
            self.beta = self.calculate_beta()
            self.start_price = self.ohlcv[['Adj Close']].head(1).iloc[0]['Adj Close']
            self.end_price = self.ohlcv[['Adj Close']].tail(1).iloc[0]['Adj Close']
        else:
            self.ohlcv = None
            self.beta = None

        self.fundamentals = {}
        self.load_fundamentals = get_fundamentals
        if get_fundamentals:
            self.get_fundamentals()
        quote = get_price_quote(self.ticker)
        self.latest_price = quote.price
        self.latest_price_time = quote.time

    @orm.reconstructor
    def init_on_load(self):
        """If the user wanted the ohlc_series then recreate it when this object is loaded again"""
        if self.get_ohlcv:
            self.ohlcv = self.get_ohlc_series()
        else:
            self.ohlcv = None
        quote = get_price_quote(self.ticker)
        self.latest_price = quote.price
        self.latest_price_time = quote.time

    # def __getattr__(self, item):
    #     try:
    #         return self.item
    #     except AttributeError:
    #         raise AttributeError(str(item) + ' is not an attribute?')

    def __getitem__(self, key):
        """
        :param key:
        :return:

        I forgot why this is here and am scared to delete it
        """
        return self.ohlcv


    def get_ohlc_series(self, data_source='yahoo'):
        """
        :param data_source: str, see pandas DataReader docs for more valid options. defaults to yahoo
        :return: ohlc pd.Timeseries
        """
        try:
            ohlc = web.DataReader(self.ticker, data_source=data_source, start=self.start_date, end=self.end_date)
            return ohlc
        except:
            logger.exception('Could not create series for ticker: {}. Unknown error occurred.'.format(self.ticker))
            return None

    def get_fundamentals(self):
        """
        :return:

        pass the required attributes to the EdgarSpider and it will create the corresponding fundamentals objects
        for this asset instance as well as write the fundamental object to the DB
        """

        # session = Session()
        with db.query_session() as session:
            # check to see if the fundamentals already exist
            # NOTE: there may be an edge case where the start and end dates are different and so not all of the desired
            # fundamentals will be returned but for now this should work
            # it will require some sort of date guessing based on the periods and the end dates or something so yeah
            # that is a problem for another day
            result = session.query(Fundamental).filter(Fundamental.ticker == self.ticker).all()
            if result:
                for row in result:
                    self.fundamentals[row.access_key] = row
            else:
                self._init_spiders([self.ticker], end_date=self.end_date, start_date=self.start_date)
                result = session.query(Fundamental).filter(Fundamental.stock_id == self.id).all()
                for row in result:
                    self.fundamentals[row.access_key] = row

    """
    TECHNICAL INDICATORS/ANALYSIS
    """

    def simple_moving_average(self, period=50, column='Adj Close'):
        return pd.Series(self.ohlcv[column].rolling(center=False, window=period, min_periods=period - 1).mean(),
                         name='{} day SMA Ticker: {}'.format(period, self.ticker)).dropna()

    def simple_moving_median(self, period=50, column='Adj Close'):
        """
        :param ohlc: dict
        :param period: int, the number of days to use
        :param column: string, the name of the column to use to compute the median
        :return: Timeseries containing the simple moving median

        compute the simple moving median over a given period and return it in timeseries
        """
        return pd.Series(self.ohlcv[column].rolling(center=False, window=period, min_periods=period - 1).median(),
                         name='{} day SMM Ticker: {}'.format(period, self.ticker))

    def exponential_weighted_moving_average(self, period=50, column='Adj Close'):
        """
        :param ohlc: dict
        :param period: int, the number of days to use
        :param column: string, the name of the column to use to compute the mean
        :return: Timeseries containing the simple moving median

        compute the exponential weighted moving average (ewma) over a given period and return it in timeseries
        """
        return pd.Series(self.ohlcv[column].ewm(ignore_na=False, min_periods=period - 1, span=period).mean(),
                         name='{} day EWMA Ticker: {}'.format(period, self.ticker))

    def double_ewma(self, period=50, column='Adj Close'):
        """

        :param self: Stock
        :param period: int, days
        :param column: string
        :return: generator

        double exponential moving average
        """
        ewma = self._ewma_computation(ts=self.ohlcv, period=period, column=column)
        ewma_mean = ewma.ewm(ignore_na=False, min_periods=period - 1, span=period).mean()
        dema = 2 * ewma - ewma_mean
        yield pd.Series(dema, name='{} day DEMA Ticker: {}'.format(period, self.ticker))

    def triple_ewma(self, period=50, column='Adj Close'):
        """
        :param self: Stock
        :param period: int, days
        :param column: string
        :return: generator

        triple exponential moving average
        """
        ewma = self._ewma_computation(period=period, column=column)
        triple_ema = 3 * ewma
        ema_ema_ema = ewma.ewm(ignore_na=False, span=period).mean().ewm(ignore_na=False, span=period).mean()
        tema = triple_ema - 3 * ewma.ewm(ignore_na=False, min_periods=period - 1, span=period).mean() + ema_ema_ema
        return pd.Series(tema, name='{} day TEMA Ticker: {}'.format(period, self.ticker))

    def triangle_moving_average(self, period=50, column='Adj Close'):
        """
        :param self: dict
        :param period: int, days
        :param column: string
        :return: generator

        triangle moving average

        SMA of the SMA
        """
        sma = self._sma_computation(period=period, column=column, ts=self.ohlcv)\
            .rolling(center=False, window=period, min_periods=period - 1).mean()
        return pd.Series(sma, name='{} day TRIMA Ticker: {}'.format(period, self.ticker))

    def triple_ema_oscillator(self, period=15, column='Adj Close'):
        """
        :param universe_dict: dict
        :param period: int, days
        :param column: string
        :return: generator

        triple exponential moving average oscillator (trix)

        calculates the triple smoothed EMA of n periods and finds the pct change between 1 period of EMA3

        oscillates around 0. positive numbers indicate a bullish indicator
        """
        emwa_one = self._ewma_computation(ts=self.ohlcv, period=period, column=column)
        emwa_two = emwa_one.ewm(ignore_na=False, min_periods=period - 1, span=period).mean()
        emwa_three = emwa_two.ewm(ignore_na=False, min_periods=period - 1, span=period).mean()
        trix = emwa_three.pct_change(periods=1)
        return pd.Series(trix, name='{} days TRIX Ticker: {}'.format(period, self.ticker))

    def efficiency_ratio(self, period=10, column='Adj Close'):
        """
        :param universe_dict: dict
        :param period: int, days
        :param column: string
        :return: generator

        Kaufman Efficiency Indicator. oscillates between +100 and -100

        positive is bullish
        """
        change = self.ohlcv[column].diff(periods=period).abs()
        vol = self.ohlcv[column].diff().abs().rolling(window=period).sum()
        return pd.Series(change / vol, name='{} days Efficiency Indicator Ticker: {}'.format(period, self.ticker))

    def _efficiency_ratio_computation(self, period=10, column='Adj Close'):
        """
        :param ohlc: Timeseries
        :param period: int, days
        :param column: string
        :return: Timeseries

        Kaufman Efficiency Indicator. oscillates between +100 and -100

        positive is bullish
        """

        change = self.ohlcv[column].diff(periods=period).abs()
        vol = self.ohlcv[column].diff().abs().rolling(window=period).sum()
        return pd.Series(change / vol)

    def kama(self, efficiency_ratio_periods=10, ema_fast=2, ema_slow=30, period=20, column='Adj Close'):
        er = self._efficiency_ratio_computation(period=efficiency_ratio_periods, column=column)
        fast_alpha = 2 / (ema_fast + 1)
        slow_alpha = 2 / (ema_slow + 1)
        smoothing_constant = pd.Series((er * (fast_alpha - slow_alpha) + slow_alpha) ** 2, name='smoothing_constant')
        sma = pd.Series(self.ohlcv[column].rolling(period).mean(), name='SMA')
        kama = []
        for smooth, ma, price in zip(iter(smoothing_constant.items()), iter(sma.shift(-1).items()),
                                     iter(self.ohlcv[column].items())):
            try:
                kama.append(kama[-1] + smooth[1] * (price[1] - kama[-1]))
            except:
                if pd.notnull(ma[1]):
                    kama.append(ma[1] + smooth[1] * (price[1] - ma[1]))
                else:
                    kama.append(None)
        sma['KAMA'] = pd.Series(kama, index=sma.index, name='{} days KAMA Ticker {}'.format(period, self.ticker))
        yield sma['KAMA']

    def zero_lag_ema(self, period=30, column='Adj Close'):
        """
        :param universe_dict: dict
        :param period: int, days
        :param column: string
        :return: generator

        zero lag exponential moving average

        """
        lag = (period - 1) / 2
        return pd.Series((self.ohlcv[column] + (self.ohlcv[column].diff(lag))),
                         name='{} days Zero Lag EMA Ticker: {}'.format(period, self.ticker))

    def weighted_moving_average(self, period=30, column='Adj Close'):
        """
        :param universe_dict: dict
        :param period: int, days
        :param column: string
        :return: generator

        aims to smooth the price curve for better trend identification
        places a higher importance on recent data compared to the EMA
        """
        wma = self._weighted_moving_average_computation(ts=self.ohlcv, period=period, column=column)
        # ts['WMA'] = pd.Series(wma, index=ts.index)
        return pd.Series(pd.Series(wma, index=self.ohlcv.index),
                         name='{} days WMA Ticker: {}'.format(period, self.ticker))
        # yield pd.Series(ts['WMA'], name='{} days WMA Ticker: {}'.format(period, ticker))

    def hull_moving_average(self, period=30, column='Adj Close'):
        """

        :param universe_dict: dict
        :param period: int, days
        :param column: string
        :return: generator

        smoother than the SMA, it aims to minimize lag and track price trends more accurately

        best used in mid to long term analysis
        """
        import math
        wma_one_period = int(period / 2) * 2
        wma_one = pd.Series(self._weighted_moving_average_computation(period=wma_one_period, column=column),
                            index=self.ohlcv.index)
        wma_one *= 2
        wma_two = pd.Series(self._weighted_moving_average_computation(period=period, column=column),
                            index=self.ohlcv.index)
        wma_delta = wma_one - wma_two
        sqrt_period = int(math.sqrt(period))
        wma = self._weighted_moving_average_computation(ts=wma_delta, period=sqrt_period, column=column)
        wma_delta['_WMA'] = pd.Series(wma, index=self.ohlcv.index)
        yield pd.Series(wma_delta['_WMA'], name='{} day HMA Ticker: {}'.format(period, self.ticker))

    def volume_weighted_moving_average(universe_dict, period=30, column='Adj Close'):
        pass

    def smoothed_moving_average(self, period=30, column='Adj Close'):
        """
        :param universe_dict: dict
        :param period: int, days
        :param column: string
        :return: generator

        equal weights given to historic and more current prices
        """
        return pd.Series(self.ohlcv[column].ewm(alpha=1 / float(period)).mean(),
                         name='{} days SMMA Ticker: {}'.format(period, self.ticker))

    def macd_signal(self, period_fast=12, period_slow=26, signal=9, column='Adj Close'):
        """
        :param universe_dict: dict
        :param period_fast: int, traditionally 12
        :param period_slow: int, traditionally 26
        :param signal: int, traditionally 9
        :param column: string
        :return:

        moving average convergence divergence

        signals:
            when the MACD falls below the signal line this is a bearish signal, and vice versa
            when security price diverages from MACD it signals the end of a trend
            if MACD rises dramatically quickly, the shorter moving averages pulls away from the slow moving average
            it is a signal that the security is overbought and should come back to normal levels soon

        as with any signals this can be misleading and should be combined with something to avoid being faked out

        NOTE: be careful changing the default periods, the method wont break but this is the 'traditional' way of doing this

        """
        ema_fast = pd.Series(
            self.ohlcv[column].ewm(ignore_na=False, min_periods=period_fast - 1, span=period_fast).mean(),
            name='EMA_fast')
        ema_slow = pd.Series(
            self.ohlcv[column].ewm(ignore_na=False, min_periods=period_slow - 1, span=period_slow).mean(),
            name='EMA_slow')
        macd_series = pd.Series(ema_fast - ema_slow, name='MACD')
        macd_signal_series = pd.Series(macd_series.ewm(ignore_na=False, span=signal).mean(), name='MACD_Signal')
        return pd.concat([macd_signal_series, macd_series], axis=1)

    def market_momentum(self, period=10, column='Adj Close'):
        """
        :param universe_dict: dict
        :param period: int
        :param column: string
        :return: generator

        continually take price differences for a fixed interval

        positive or negative number plotted on a zero line
        """
        return pd.Series(self.ohlcv[column].diff(period), name='{} day MOM Ticker: {}'.format(period, self.ticker))

    def rate_of_change(self, period=1, column='Adj Close'):
        """
        :param universe_dict: dict
        :param period: int
        :param column: string
        :return: generator

        simply calculates the rate of change between two periods
        """
        return pd.Series((self.ohlcv[column].diff(period) / self.ohlcv[column][-period]) * 100,
                         name='{} day Rate of Change Ticker: {}'.format(period, self.ticker))

    def relative_strength_indicator(self, period=14, column='Adj Close'):
        """
        :param universe_dict: dict
        :param period: int
        :param column: string
        :return: generator

        RSI oscillates between 0 and 100 and traditionally +70 is considered overbought and under 30 is oversold
        """
        return pd.Series(self._rsi_computation(ts=self.ohlcv, period=period, column=column),
                         name='{} day RSI Ticker: {}'.format(period, self.ticker))

    def inverse_fisher_transform(self, rsi_period=5, wma_period=9, column='Adj Close'):
        """
        :param universe_dict: dict
        :param rsi_period: int, period that is used for the RSI calculation
        :param wma_period: int, period that is used for the WMA RSI calculation
        :param column: string
        :return: generator

        Modified Inverse Fisher Transform applied on RSI

        Buy when indicator crosses -0.5 or crosses +0.5
        RSI is smoothed with WMA before applying the transformation

        IFT_RSI signals buy when the indicator crosses -0.5 or crosses +0.5 if it has not previously crossed over -0.5
        it signals to sell short when indicators crosses under +0.5 or crosses under -0.5 if it has not previously crossed +.05
        """
        import numpy as np
        v1 = pd.Series(.1 * (self._rsi_computation(ts=self.ohlcv, period=rsi_period, column=column) - 50),
                       name='v1')
        v2 = pd.Series(self._weighted_moving_average_computation(ts=v1, period=wma_period, column=column),
                       index=v1.index)
        return pd.Series((np.exp(2 * v2) - 1) / (np.exp(2 * v2) + 1),
                         name='{} day IFT_RSI Ticker: {}'.format(rsi_period, self.ticker))

    def true_range(self, period=14):
        """
        :param universe_dict: dict
        :param period: int
        :return: generator

        finds the true range a asset is trading within
        most recent period's high - most recent periods low
        absolute value of the most recent period's high minus the previous close
        absolute value of the most recent period's low minus the previous close

        this will give you a dollar amount that the asset's range that it has been trading in
        """
        # TODO: make this method use adjusted close
        range_one = pd.Series(self.ohlcv['High'].tail(period) - self.ohlcv['Low'].tail(period), name='high_low')
        range_two = pd.Series(self.ohlcv['High'].tail(period) - self.ohlcv['Close'].shift(-1).abs().tail(period),
                              name='high_prev_close')
        range_three = pd.Series(self.ohlcv['Close'].shift(-1).tail(period) - self.ohlcv['Low'].abs().tail(period),
                                name='prev_close_low')
        tr = pd.concat([range_one, range_two, range_three], axis=1)
        true_range_list = []
        for row in tr.itertuples():
            # TODO: fix this so it doesn't throw an exception for weekends
            try:
                true_range_list.append(max(row.high_low, row.high_prev_close, row.prev_close_low))
            except TypeError:
                continue
        tr['TA'] = true_range_list
        return pd.Series(tr['TA'], name='{} day TR Ticker: {}'.format(period, self.ticker))

    def average_true_range(self, period=14):
        """
        :param universe_dict dict
        :param period: int
        :return: generator

         moving average of a asset's true range
        """
        tr = self._true_range_computation(ts=self.ohlcv, period=period * 2)
        return pd.Series(tr.rolling(center=False, window=period, min_periods=period - 1).mean(),
                         name='{} day ATR Ticker: {}'.format(period, self.ticker)).tail(period)

    def bollinger_bands(self, period=30, moving_average=None, column='Adj Close'):
        std_dev = self.ohlcv[column].std()
        if isinstance(moving_average, pd.Series):
            middle_band = pd.Series(self._sma_computation(ts=self.ohlcv, period=period, column=column),
                                    name='middle_bband')
        else:
            middle_band = pd.Series(moving_average, name='middle_bband')

        upper_bband = pd.Series(middle_band + (2 * std_dev), name='upper_bband')
        lower_bband = pd.Series(middle_band - (2 * std_dev), name='lower_bband')

        percent_b = pd.Series((self.ohlcv[column] - lower_bband) / (upper_bband - lower_bband), name='%b')
        b_bandwidth = pd.Series((upper_bband - lower_bband) / middle_band, name='b_bandwidth')
        return pd.concat([upper_bband, middle_band, lower_bband, b_bandwidth, percent_b], axis=1)

    def _get_portfolio_benchmark(self):
        """
        Helper method to get the :class: Portfolio's benchmark ticker symbol
        :return: TimeSeries
        """
        from pytech.portfolio import Portfolio

        with db.query_session() as session:
            benchmark_ticker = \
                session.query(Portfolio.benchmark_ticker) \
                    .filter(Portfolio.id == self.portfolio_id) \
                    .first()
        if not benchmark_ticker:
            return web.DataReader('^GSPC', 'yahoo', start=self.start_date, end=self.end_date)
        else:
            return web.DataReader(benchmark_ticker, 'yahoo', start=self.start_date, end=self.end_date)

    def _get_pct_change(self, market_ticker='^GSPC'):
        """
        Get the percentage change over the :class: Stock's start and end dates for both the asset as well as the market

        :param use_portfolio_benchmark: boolean
            When true the market ticker will be ignored and the ticker set for the whole :class: Portfolio will be used
        :param market_ticker: str
            Any valid ticker symbol to use as the market.
        :return: namedtuple
        """
        pct_change = namedtuple('Pct_Change', 'market_pct_change stock_pct_change')
        market_df = web.DataReader(market_ticker, 'yahoo', start=self.start_date, end=self.end_date)
        market_pct_change = pd.Series(market_df['Adj Close'].pct_change(periods=1))
        stock_pct_change = pd.Series(self.ohlcv['Adj Close'].pct_change(periods=1))
        return pct_change(market_pct_change=market_pct_change, stock_pct_change=stock_pct_change)

    def calculate_beta(self, market_ticker='^GSPC'):
        """
        Compute the beta for the :class: Stock

        :param use_portfolio_benchmark: boolean
            When true the market ticker will be ignored and the ticker set for the whole :class: Portfolio will be used
        :param market_ticker:
            Any valid ticker symbol to use as the market.
        :return: float
            The beta for the given Stock
        """
        pct_change = self._get_pct_change(market_ticker=market_ticker)
        covar = pct_change.stock_pct_change.cov(pct_change.market_pct_change)
        variance = pct_change.market_pct_change.var()
        return covar / variance

    def market_correlation(self, market_ticker='^GSPC'):
        """
        Compute the correlation between a :class: Stock's return and the market return.
        :param use_portfolio_benchmark:
            When true the market ticker will be ignored and the ticker set for the whole :class: Portfolio will be used
        :param market_ticker:
            Any valid ticker symbol to use as the market.
        :return:

        Best used to gauge the accuracy of the beta.
        """
        pct_change = self._get_pct_change(market_ticker=market_ticker)
        return pct_change.stock_pct_change.corr(pct_change.market_pct_change)

    def adj_return(self, risk_free_rate_ticker='TB1YR'):
        risk_free_rate = web.DataReader(risk_free_rate_ticker, 'fred', start=self.start_date, end=self.end_date) \
            .tail(1).iloc[0][risk_free_rate_ticker]
        stock_return = ((self.end_price - self.start_price) / self.start_price) * 100
        return stock_return - risk_free_rate

    def roi(self):
        """
        Compute the return on investment for a :class: Stock
        :return: float
        """
        return ((self.end_price - self.start_price) / self.start_price) * 100

    def directional_movement_indicator(self, period=14):
        """
        :param universe_dict: dict
        :param period: int
        :return: Series generator

        DMI also known as Average Directional Movement Index (ADX)

        this is a lagging indicator that only indicates a trend's strength rather than trend direction
        so it is best coupled with another movement indicator to determine the strength of a trend

        a strategy created by Alexander Elder states a buy signal is triggered when the DMI peaks and starts to decline
        when the positive dmi is above the negative dmi. a sell signal is triggered when dmi stops falling and goes flat
        """
        temp_df = pd.DataFrame()
        temp_df['up_move'] = self.ohlcv['High'].diff()
        temp_df['down_move'] = self.ohlcv['Low'].diff()

        positive_dm = []
        negative_dm = []

        for row in temp_df.itertuples():
            if row.up_move > row.down_move and row.up_move > 0:
                positive_dm.append(row.up_move)
            else:
                positive_dm.append(0)
            if row.down_move > row.up_move and row.down_move > 0:
                negative_dm.append(row.down_move)
            else:
                negative_dm.append(0)
        temp_df['positive_dm'] = positive_dm
        temp_df['negative_dm'] = negative_dm
        atr = self._average_true_range_computation(ts=self.ohlcv, period=period * 6)
        diplus = pd.Series(100 * (temp_df['positive_dm'] / atr).ewm(span=period, min_periods=period - 1).mean(),
                           name='positive_dmi')
        diminus = pd.Series(100 * (temp_df['negative_dm'] / atr).ewm(span=period, min_periods=period - 1).mean(),
                            name='negative_dmi')
        return pd.concat([diplus, diminus])

    def sma_crossover_signals(self, slow=200, fast=50, column='Adj Close'):
        """
        :param slow: int, how many days for the short term moving average
        :param fast:  int, how many days for the long term moving average
        :param column: str
        :return:
        """
        slow_ts = self.simple_moving_average(period=slow, column=column)
        fast_ts = self.simple_moving_average(period=fast, column=column)
        crossover_ts = pd.Series(fast_ts - slow_ts, name='test', index=self.ohlcv.index)
        # if 50 SMA > 200 SMA set action to 1 which means Buy
        # TODO: figure out a better way to mark buy vs sell
        # also need to make sure this method works right...
        self.ohlcv['Action'] = np.where(crossover_ts > 0, 1, 0)

    def simple_median_crossover_signals(self, slow=200, fast=50, column='Adj Close'):
        slow_ts = self.simple_moving_median(period=slow, column=column)
        fast_ts = self.simple_moving_median(period=fast, column=column)
        crossover_ts = pd.Series(fast_ts - slow_ts, name='test', index=self.ohlcv.index)
        crossover_ts['Action'] = np.where(crossover_ts > 0, 1, 0)
        print(crossover_ts)

    """
    PRIVATE CALCULATION METHODS FOR TECHNICAL INDICATORS/ANALYSIS

    NOTE: these should probably not be class methods but that is something for another day!
    """

    @classmethod
    def _directional_movement_indicator(cls, ts, period):
        """
        :param ts: Series
        :param period: int
        :return: Series

        DMI also known as average directional index
        """
        temp_df = pd.DataFrame()
        temp_df['up_move'] = ts['High'].diff()
        temp_df['down_move'] = ts['Low'].diff()

        positive_dm = []
        negative_dm = []

        for row in temp_df.itertuples():
            if row.up_move > row.down_move and row.up_move > 0:
                positive_dm.append(row.up_move)
            else:
                positive_dm.append(0)
            if row.down_move > row.up_move and row.down_move > 0:
                negative_dm.append(row.down_move)
            else:
                negative_dm.append(0)
        temp_df['positive_dm'] = positive_dm
        temp_df['negative_dm'] = negative_dm
        atr = cls._average_true_range_computation(ts=ts, period=period * 6)
        diplus = pd.Series(100 * (temp_df['positive_dm'] / atr).ewm(span=period, min_periods=period - 1).mean(),
                           name='positive_dmi')
        diminus = pd.Series(100 * (temp_df['negative_dm'] / atr).ewm(span=period, min_periods=period - 1).mean(),
                            name='negative_dmi')
        return pd.concat([diplus, diminus])

    @classmethod
    def _true_range_computation(cls, ts, period):
        """
        :param ts: Timeseries
        :param period: int
        :return: Timeseries

        this method is used internally to compute the average true range of a asset

        the purpose of having it as separate function is so that external functions can return generators
        """
        range_one = pd.Series(ts['High'].tail(period) - ts['Low'].tail(period), name='high_low')
        range_two = pd.Series(ts['High'].tail(period) - ts['Close'].shift(-1).abs().tail(period),
                              name='high_prev_close')
        range_three = pd.Series(ts['Close'].shift(-1).tail(period) - ts['Low'].abs().tail(period),
                                name='prev_close_low')
        tr = pd.concat([range_one, range_two, range_three], axis=1)
        true_range_list = []
        for row in tr.itertuples():
            # TODO: fix this so it doesn't throw an exception for weekends
            try:
                true_range_list.append(max(row.high_low, row.high_prev_close, row.prev_close_low))
            except TypeError:
                continue
        tr['TA'] = true_range_list
        return pd.Series(tr['TA'])

    @classmethod
    def _sma_computation(cls, ts, period=50, column='Adj Close'):
        return pd.Series(ts[column].rolling(center=False, window=period, min_periods=period - 1).mean())

    @classmethod
    def _average_true_range_computation(cls, ts, period):
        tr = cls._true_range_computation(ts, period=period * 2)
        return pd.Series(tr.rolling(center=False, window=period, min_periods=period - 1).mean())

    @classmethod
    def _rsi_computation(cls, ts, period, column):
        """
        :param ts: Series
        :param period: int
        :param column: string
        :return: Series

        relative strength indicator
        """
        gain = [0]
        loss = [0]
        for row, shifted_row in zip(iter(ts[column].items()), iter(ts[column].shift(-1).items())):
            if row[1] - shifted_row[1] > 0:
                gain.append(row[1] - shifted_row[1])
                loss.append(0)
            elif row[1] - shifted_row[1] < 0:
                gain.append(0)
                loss.append(abs(row[1] - shifted_row[1]))
            elif row[1] - shifted_row[1] == 0:
                gain.append(0)
                loss.append(0)
        # TODO: make this a copy so it doesnt change the original ts
        ts['gain'] = gain
        ts['loss'] = loss

        avg_gain = ts['gain'].rolling(window=period).mean()
        avg_loss = ts['loss'].rolling(window=period).mean()
        relative_strength = avg_gain / avg_loss
        return pd.Series(100 - (100 / (1 + relative_strength)))

    @classmethod
    def _weighted_moving_average_computation(cls, ts, period, column):
        wma = []
        for chunk in cls._chunks(ts=ts, period=period, column=column):
            # TODO: figure out a better way to handle this. this is better than a catch all except though
            try:
                wma.append(cls.chunked_weighted_moving_average(chunk=chunk, period=period))
            except AttributeError:
                wma.append(None)
        wma.reverse()
        return wma

    @classmethod
    def _chunks(cls, ts, period, column):
        """
        :param ts: Timeseries
        :param period: int, the amount of chunks needed
        :param column: string
        :return: generator

        creates n chunks based on the number of periods
        """
        # reverse the ts
        try:
            ts_rev = ts[column].iloc[::-1]
        except KeyError:
            ts_rev = ts.iloc[::-1]
        for i in enumerate(ts_rev):
            chunk = ts_rev.iloc[i[0]:i[0] + period]
            if len(chunk) != period:
                yield None
            else:
                yield chunk

    @classmethod
    def _chunked_weighted_moving_average(cls, chunk, period):
        """
        :param chunk: Timeseries, should be in chunks
        :param period: int, the number of chunks/days
        :return:
        """
        denominator = (period * (period + 1)) / 2
        ma = []
        for price, i in zip(chunk.iloc[::-1].tolist(), list(range(period + 1))[1:]):
            ma.append(price * (i / float(denominator)))
        return sum(ma)

    @classmethod
    def _ewma_computation(cls, ts, period=50, column='Adj Close'):
        """
        this method is used for computations in other exponential moving averages

        :param ohlc: Timeseries
        :param period: int, number of days
        :param column: string
        :return: Timeseries
        """
        return pd.Series(ts[column].ewm(ignore_na=False, min_periods=period - 1, span=period).mean())

    @staticmethod
    def _init_spiders(ticker_list, start_date, end_date):
        """
        Start a subprocess to run the spiders in.

        :param ticker_list: list of tickers to get fundamentals for
        :type ticker_list: list
        :param start_date: date to start scraping as of
        :type start_date: datetime
        :param end_date: date to stop scraping as of
        :type end_date: datetime

        The main reason behind  this method is to work around the fact that ``~twisted.reactor`` cannot be restarted
        so we start it in a subprocess that can be killed off.
        """
        p = Process(target=Stock._run_spiders, args=(ticker_list, start_date, end_date))
        p.start()
        p.join()

    @staticmethod
    def _run_spiders(ticker_list, start_date, end_date):
        configure_logging()
        runner = CrawlerRunner(settings=get_project_settings())

        spider_dict = {
            'symbols': ticker_list,
            'start_date': start_date,
            'end_date': end_date
        }
        runner.crawl(EdgarSpider, **spider_dict)
        d = runner.join()
        d.addBoth(lambda _: reactor.stop())
        reactor.run()

    """
    ALTERNATE CONSTRUCTORS
    """

    @classmethod
    def from_list(cls, ticker_list, start, end, get_ohlcv=False, get_fundamentals=False):
        """
        Create a dict of stocks for a given time period based on the list of ticker symbols passed in

        :param ticker_list: list of str
            must they must correspond to a valid ticker symbol. They will be used to create the :class: Stock objects
        :param start: date or str date formatted YYYYMMDD
            when to load the ohlcv and the :class: Fundamental as of
        :param end: date or str date formatted YYYYMMDD
            when to load the ohlcv and the :class: Fundamental as of
        :param get_ohlcv: boolean
            if true then a ohlc time series will be created based on the start and end dates
        :return: generator
            contains one :class:`Stock` per ticker in the ticker list
        """

        if get_fundamentals:
            cls._init_spiders(ticker_list=ticker_list, start_date=start, end_date=end)

        with db.transactional_session() as session:
            for ticker in ticker_list:
                 session.add(cls(ticker=ticker, start_date=start, end_date=end, get_ohlcv=get_ohlcv,
                          get_fundamentals=get_fundamentals))

    @classmethod
    def from_dict(cls, stock_dict):
        d = {k: v for k, v in stock_dict.items() if k in cls.__dict__}
        return cls(**d)

    @classmethod
    def create_stocks_dict_from_list_and_write_to_db(cls, ticker_list, start, end, session=None, get_fundamentals=False,
                                                     get_ohlc=False, close_session=True):
        """
        :param ticker_list: list of str objects, they must correspond to a valid ticker symbol
        :param start: datetime, start date
        :param end: datetime, end date
        :param session: sqlalchemy session, if None then one will be created and closed
        :param get_fundamentals: boolean, if Fundamental objects should be created then set this to True
        :param get_ohlc: boolean, if true then an ohlc time series will bce created based on the start and end dates
        :param close_session: boolean, if a user passes a session in and they don't want it to be closed after then set
        this to false
        :return: dict, contains asset objects with their corresponding tickers as the key

        create a dict of stocks for a given time period based on the list of ticker symbols passed in
        """
        if session is None:
            from pytech import Session
            session = Session()
        if get_fundamentals:
            return cls.create_stocks_dict_with_fundamentals_from_list(ticker_list=ticker_list, start=start, end=end,
                                                                      session=session, get_ohlc=get_ohlc,
                                                                      close_session=close_session)
        stock_dict = {}
        for ticker in ticker_list:
            temp_stock = cls(ticker=ticker, start_date=start, end_date=end, get_ohlc=get_ohlc)
            stock_dict[ticker] = temp_stock
            session.add(temp_stock)
        session.commit()
        if close_session:
            session.close()
        return stock_dict

    @classmethod
    def create_stocks_dict_from_list(cls, ticker_list, start, end, get_fundamentals=False, get_ohlc=False,
                                     session=None):
        """
        :param session: sqlalchemy session, if None is provided then the stocks will not be written to the DB
        :param ticker_list: list of str objects that have corresponding tickers
        :param start: datetime
        :param end: datetime
        :param get_fundamentals: boolean
        :param get_ohlc: boolean
        :return: dict

        create a dictionary of asset objects with their tickers as keys and write them to the DB if a session is provided
        NOTE: if get_fundamentals is True then stocks have to be written to the DB
        """
        if get_fundamentals:
            return cls.create_stocks_dict_with_fundamentals_from_list(ticker_list=ticker_list, start=start, end=end,
                                                                      get_ohlc=get_ohlc, session=session)
        elif session is not None:
            return cls.create_stocks_dict_from_list_and_write_to_db(ticker_list=ticker_list, start=start, end=end,
                                                                    session=session, get_fundamentals=get_fundamentals,
                                                                    get_ohlc=get_ohlc)
        stock_dict = {}
        for ticker in ticker_list:
            stock_dict[ticker] = cls(ticker=ticker, start_date=start, end_date=end, get_ohlc=get_ohlc)
        return stock_dict



<<<<<<< HEAD
class OwnedStock(Base):
=======
class OwnedAsset(Base):
>>>>>>> 7fb82488
    """
    Contains data that only matters for a :class:`Stock` that is in a user's :class:`Portfolio`
    """
    # __tablename__ = 'owned_stock'
    # stock_id = Column(Integer, ForeignKey('asset.id'), primary_key=True)
    asset_id = Column(Integer)
    asset_type = Column(String)
    asset = generic_relationship(asset_id, asset_type)

    # asset = relationship('Stock', lazy='joined')
    portfolio_id = Column(Integer, ForeignKey('portfolio.id'), primary_key=True)
    # portfolio = relationship('Portfolio', lazy='joined')
    purchase_date = Column(DateTime)
    average_share_price_paid = Column(Numeric)
    shares_owned = Column(Numeric)
    total_position_value = Column(Numeric)
    total_position_cost = Column(Numeric)
    position = Column(String)

    def __init__(self, asset, portfolio, shares_owned, position, average_share_price=None, purchase_date=None):

        self.asset = asset
        self.portfolio = portfolio
        if position.lower() == 'long' or position.lower() == 'short':
            self.position = position
        else:
            raise InvalidPositionError('position must be "long" or "short".  {} was provided'.format(position))


        if purchase_date is None:
            self.purchase_date = datetime.now()
        else:
            self.purchase_date = utils.parse_date(purchase_date)

        if average_share_price:
            self.average_share_price_paid = average_share_price
            self.latest_price = average_share_price
            self.latest_price_time = self.purchase_date.time()
        else:
            quote = get_price_quote(ticker=asset.ticker)
            self.average_share_price_paid = quote.price
            self.latest_price = quote.price
            self.latest_price_time = quote.time
        self.shares_owned = shares_owned
        self._set_position_cost_and_value(qty=shares_owned, price=self.average_share_price_paid)
        if self.position == 'short':
            # short positions should have a negative number of shares owned but a positive total cost
            self.total_position_cost = (self.average_share_price_paid * shares_owned) * -1
            # but a negative total value
            self.total_position_value = self.average_share_price_paid * shares_owned
        else:
            self.total_position_value = self.average_share_price_paid * shares_owned
            self.total_position_cost = (self.average_share_price_paid * shares_owned) * -1

    def make_trade(self, qty, price_per_share=None):
        """
        Update the position of the :class:`Stock`

        :param qty: int, positive if buying more shares and negative if selling shares
        :param price_per_share: float, the average price per share in the trade
        :return: self
        """

        self.shares_owned += qty

        if price_per_share:
            self._set_position_cost_and_value(qty=qty, price=price_per_share)
        else:
            quote = get_price_quote(ticker=self.asset.ticker)
            self.latest_price = quote.price
            self.latest_price_time = quote.time
            self._set_position_cost_and_value(qty=qty, price=quote.price)

        try:
            self.average_share_price_paid = self.total_position_value / float(self.shares_owned)
        except ZeroDivisionError:
            return None
        else:
            return self

    def _set_position_cost_and_value(self, qty, price):
        """
        Calculate a position's cost and value

        :param qty: number of shares
        :type qty: int
        :param price: price per share
        :type price: long
        """
        if self.position == 'short':
            # short positions should have a negative number of shares owned but a positive total cost
            self.total_position_cost = (price * qty) * -1
            # but a negative total value
            self.total_position_value = price * qty
        else:
            self.total_position_cost = price * qty
            self.total_position_value = (price * qty) * -1

    def update_total_position_value(self):
        """Retrieve the latest market quote and update the ``OwnedStock`` attributes to reflect the change"""

        quote = self.get_price_quote()
        self.latest_price = quote.price
        self.latest_price_time = quote.time
        if self.position == 'short':
            self.total_position_value = (self.latest_price * self.shares_owned) * -1
        else:
            self.total_position_value = self.latest_price * self.shares_owned

    def market_correlation(self, use_portfolio_benchmark=True, market_ticker='^GSPC'):
        """
        Compute the correlation between a :class: Stock's return and the market return.
        :param use_portfolio_benchmark:
            When true the market ticker will be ignored and the ticker set for the whole :class: Portfolio will be used
        :param market_ticker:
            Any valid ticker symbol to use as the market.
        :return:

        Best used to gauge the accuracy of the beta.
        """
        pct_change = self._get_pct_change(use_portfolio_benchmark=use_portfolio_benchmark, market_ticker=market_ticker)
        return pct_change.stock_pct_change.corr(pct_change.market_pct_change)

    def calculate_beta(self, use_portfolio_benchmark=True, market_ticker='^GSPC'):
        """
        Compute the beta for the :class: Stock

        :param use_portfolio_benchmark: boolean
            When true the market ticker will be ignored and the ticker set for the whole :class: Portfolio will be used
        :param market_ticker:
            Any valid ticker symbol to use as the market.
        :return: float
            The beta for the given Stock
        """
        pct_change = self._get_pct_change(use_portfolio_benchmark=use_portfolio_benchmark, market_ticker=market_ticker)
        covar = pct_change.stock_pct_change.cov(pct_change.market_pct_change)
        variance = pct_change.market_pct_change.var()
        return covar / variance

    def _get_pct_change(self, use_portfolio_benchmark=True, market_ticker='^GSPC'):
        """
        Get the percentage change over the :class: Stock's start and end dates for both the asset as well as the market

        :param use_portfolio_benchmark: boolean
            When true the market ticker will be ignored and the ticker set for the whole :class: Portfolio will be used
        :param market_ticker: str
            Any valid ticker symbol to use as the market.
        :return: TimeSeries
        """
        pct_change = namedtuple('Pct_Change', 'market_pct_change stock_pct_change')
        if use_portfolio_benchmark:
            market_df = self.portfolio.benchmark
        else:
            market_df = web.DataReader(market_ticker, 'yahoo', start=self.start_date, end=self.end_date)
        market_pct_change = pd.Series(market_df['Adj Close'].pct_change(periods=1))
        stock_pct_change = pd.Series(self.ohlcv['Adj Close'].pct_change(periods=1))
        return pct_change(market_pct_change=market_pct_change, stock_pct_change=stock_pct_change)

    def _get_portfolio_benchmark(self):
        """
        Helper method to get the :class: Portfolio's benchmark ticker symbol
        :return: TimeSeries
        """

        return self.portfolio.benchmark
        # from pytech.portfolio import Portfolio
        #
        # with db.query_session() as session:
        #     benchmark_ticker = \
        #         session.query(Portfolio.benchmark_ticker) \
        #             .filter(Portfolio.id == self.portfolio_id) \
        #             .first()
        # if not benchmark_ticker:
        #     return web.DataReader('^GSPC', 'yahoo', start=self.start_date, end=self.end_date)
        # else:
        #     return web.DataReader(benchmark_ticker, 'yahoo', start=self.start_date, end=self.end_date)

            # @classmethod
            # def from_list(cls, tickers, purchase_date, end, get_ohlcv=True, get_fundamentals=True):
            #     super()._init_spiders(tickers=tickers, start_date=purchase_date, end_date=end)
            # for ticker in tickers:
            #     yield cls(ticker=ticker)


class Fundamental(Base, HasStock):
    """
    The purpose of the this class to hold one period's worth of fundamental data for a given asset

    NOTE: If the period focus is Q1, Q2, Q3 then all cumulative measures will be QTD and if its FY they will be YTD

    Would it be a good idea to break this class out into period measures, like sales, expenses, etc and then instant
    measures like accounts pay, balance sheet stuff?
    """

    # key to the corresponding Stock's dictionary must be 'period_focus_year'
    id = Column(Integer, primary_key=True)
    access_key = Column(String, unique=True)
    amended = Column(Boolean)
    assets = Column(Numeric)
    current_assets = Column(Numeric)
    current_liabilities = Column(Numeric)
    cash = Column(Numeric)
    dividend = Column(Numeric)
    end_date = Column(DateTime)
    eps = Column(Numeric)
    eps_diluted = Column(Numeric)
    equity = Column(Numeric)
    net_income = Column(Numeric)
    operating_income = Column(Numeric)
    revenues = Column(Numeric)
    investment_revenues = Column(Numeric)
    fin_cash_flow = Column(Numeric)
    inv_cash_flow = Column(Numeric)
    ops_cash_flow = Column(Numeric)
    year = Column(String)
    period_focus = Column(String)
    property_plant_equipment = Column(Numeric)
    gross_profit = Column(Numeric)
    tax_expense = Column(Numeric)
    net_taxes_paid = Column(Numeric)
    acts_pay_current = Column(Numeric)
    acts_receive_current = Column(Numeric)
    acts_receive_noncurrent = Column(Numeric)
    acts_receive = Column(Numeric)
    accrued_liabilities_current = Column(Numeric)
    inventory_net = Column(Numeric)
    interest_expense = Column(Numeric)
    total_liabilities = Column(Numeric)
    total_liabilities_equity = Column(Numeric)
    shares_outstanding = Column(Numeric)
    shares_outstanding_diluted = Column(Numeric)
    depreciation_amortization = Column(Numeric)
    cogs = Column(Numeric)
    comprehensive_income_net_of_tax = Column(Numeric)
    research_and_dev_expense = Column(Numeric)
    common_stock_outstanding = Column(Numeric)
    warranty_accrual = Column(Numeric)
    warranty_accrual_payments = Column(Numeric)
    ebit = Column(Numeric)
    ebitda = Column(Numeric)
    ticker = Column(String)

    def __init__(self, amended, assets, current_assets, current_liabilities, cash, dividend, end_date, eps, eps_diluted,
                 equity, net_income, operating_income, revenues, investment_revenues, fin_cash_flow, inv_cash_flow,
                 ops_cash_flow, year, property_plant_equipment, gross_profit, tax_expense, net_taxes_paid,
                 acts_pay_current, acts_receive_current, acts_receive_noncurrent, accrued_liabilities_current,
                 period_focus, inventory_net, interest_expense, total_liabilities, total_liabilities_equity,
                 shares_outstanding, shares_outstanding_diluted, common_stock_outstanding, depreciation_amortization,
                 cogs, comprehensive_income_net_of_tax, research_and_dev_expense, warranty_accrual,
                 warranty_accrual_payments, ticker):
        """
        This :class: should never really be instantiated directly.  It is intended to be instantiated by the
        :class: EdgarSpider after it has finished scraping the XBRL page that it will be associated with
        because that is where the data will come from that populates the class.

        :param amended: str
            were the finical statements amended
        :param assets: float
            total owned_assets
        :param current_assets: float
            total current owned_assets
        :param current_liabilities: float
            total current liabilities
        :param cash: float
            total cash and cash equivalents
        :param dividend: float
            if a dividend was paid how much was it
        :param end_date: date
            end of the fiscal period
        :param eps: float
            earnings per share
        :param eps_diluted: float
            diluted earnings per share
        :param equity: float
            total equity
        :param net_income:
        :param operating_income:
        :param revenues:
        :param investment_revenues:
        :param fin_cash_flow:
        :param inv_cash_flow:
        :param ops_cash_flow:
        :param year:
        :param property_plant_equipment:
        :param gross_profit:
        :param tax_expense:
        :param net_taxes_paid:
        :param acts_pay_current:
        :param acts_receive_current:
        :param acts_receive_noncurrent:
        :param accrued_liabilities_current:
        :param period_focus:
        """
        self.amended = amended
        self.assets = assets
        self.current_assets = current_assets
        self.current_liabilities = current_liabilities
        self.cash = cash
        self.dividend = dividend
        self.end_date = utils.parse_date(end_date)
        self.eps = eps
        self.eps_diluted = eps_diluted
        self.equity = equity
        self.net_income = net_income
        self.operating_income = operating_income
        self.revenues = revenues
        self.investment_revenues = investment_revenues
        self.fin_cash_flow = fin_cash_flow
        self.inv_cash_flow = inv_cash_flow
        self.ops_cash_flow = ops_cash_flow
        self.period_focus = period_focus
        self.year = year
        self.gross_profit = gross_profit
        self.property_plant_equipment = property_plant_equipment
        self.tax_expense = tax_expense
        self.net_taxes_paid = net_taxes_paid
        self.acts_pay_current = acts_pay_current
        self.acts_receive_current = acts_receive_current
        self.acts_receive_noncurrent = acts_receive_noncurrent
        if acts_receive_noncurrent is None or acts_receive_current is None:
            self.acts_receive = None
        else:
            self.acts_receive = acts_receive_noncurrent + acts_receive_current
        self.accrued_liabilities_current = accrued_liabilities_current
        self.access_key = str(year) + '_' + period_focus
        self.inventory_net = inventory_net
        self.interest_expense = interest_expense
        self.total_liabilities = total_liabilities
        self.total_liabilities_equity = total_liabilities_equity
        self.shares_outstanding = shares_outstanding
        self.shares_outstanding_diluted = shares_outstanding_diluted
        self.common_stock_outstanding = common_stock_outstanding
        self.depreciation_amortization = depreciation_amortization
        self.cogs = cogs
        self.comprehensive_income_net_of_tax = comprehensive_income_net_of_tax
        self.research_and_dev_expense = research_and_dev_expense
        self.warranty_accrual = warranty_accrual
        self.warranty_accrual_payments = warranty_accrual_payments
        self.ebit = self._ebit()
        self.ebitda = self._ebitda()
        self.ticker = ticker

    def return_on_assets(self):
        return self.net_income / self.assets

    def debt_ratio(self):
        return self.assets / self.total_liabilities

    # LIQUIDITY RATIOS

    def current_ratio(self):
        """
        Also known as working capital ratio
        :return:
        """
        return self.current_assets / self.current_liabilities

    def quick_ratio(self):
        """
        Liquidity ratio. Current ratio - inventory
        :return: float
        """
        return (self.current_assets - self.inventory_net) / self.current_liabilities

    def cash_ratio(self):
        """
        Most conservative of the liquidity ratios
        :return:
        """
        return self.cash / self.current_liabilities

    # METHODS FOR THE CONSTRUCTOR
    # There should not be any reason for you to call these methods directly because you can access the results directly
    # from the :class:`Fundamental` object itself

    def _ebitda(self):
        """
        Earnings before interest, tax, depreciation and amortization
        :return: float
        """
        try:
            return self.net_income + self.tax_expense + self.interest_expense + self.depreciation_amortization
        except TypeError:
            logger.exception('net_income: {}, tax_expense: {}, interest_expense: {}, depreciation_amortization: {}'
                             .format(self.net_income, self.tax_expense, self.interest_expense, self.depreciation_amortization))

    def _ebit(self):
        """
        Earnings before interest, tax
        :return: float
        """
        return self.net_income + self.tax_expense + self.interest_expense

    @classmethod
    def from_json_file(cls, stock, year, period_focus=None):
        """
        :param stock:
        :param year:
        :param period_focus:
        :return:

        this should probably just get deleted
        """
        import json
        if not isinstance(stock, Stock):
            raise TypeError('asset must be an instance of a asset object. {} was provided'.format(type(stock)))
        logger.info('Getting {} fundamental data'.format(stock.ticker))
        if period_focus is None:
            file_name = 'FY_{}.json'.format(stock.ticker)
        else:
            file_name = '{}_{}.json'.format(period_focus, stock.ticker)
        if not os.path.isdir(os.path.join(os.path.dirname(__file__), '..', 'financials', stock.ticker.upper())):
            os.mkdir(os.path.join(os.path.dirname(__file__), '..', 'financials', stock.ticker.upper()))
            base_file_path = os.path.join(os.path.dirname(__file__), '..', 'financials', stock.ticker.upper())
        else:
            base_file_path = os.path.join(os.path.dirname(__file__), '..', 'financials', stock.ticker.upper())
        file_path = os.path.join(base_file_path, year, file_name)
        with open(file_path) as f:
            data = json.load(f)
            logger.debug('{} loaded'.format(file_path))
        # was this report restated/amended
        amended = data.amend
        assets = data.assets
        current_assets = data.cur_assets
        current_liabilities = data.cur_liab
        cash = data.cash
        dividend = data.dividend
        # TODO: convert to date. need to test if all dates are the same format
        end_date = data.end_date
        eps = data.eps_basic
        eps_diluted = data.eps_diluted
        equity = data.equity
        net_income = data.net_income
        operating_income = data.op_income
        revenues = data.revenues
        investment_revenues = data.investment_revenues
        fin_cash_flow = data.cash_flow_fin
        inv_cash_flow = data.cash_flow_inv
        ops_cash_flow = data.cash_flow_op
        ticker = data.symbol
        return cls(amended=amended, assets=assets, current_assets=current_assets,
                   current_liabilities=current_liabilities,
                   cash=cash, dividend=dividend, end_date=end_date, eps=eps, eps_diluted=eps_diluted, equity=equity,
                   net_income=net_income, operating_income=operating_income, revenues=revenues,
                   investment_revenues=investment_revenues, fin_cash_flow=fin_cash_flow, inv_cash_flow=inv_cash_flow,
                   ops_cash_flow=ops_cash_flow, year=year, period_focus=period_focus, ticker=ticker)

    @classmethod
    def from_dict(cls, fundamental_dict):
        """
        This should be the only way the :class: `Fundamental` is instantiated.

        :param fundamental_dict: dict, created by the :class:`~crawler.spiders.EdgarSpider` which passes an item to the
            :class:`~crawler.item_pipeline.FundamentalItemPipeline` that creates the dict and then passes it to this method
        :return: :class:`Fundamental` object
        """
        df = {k: v for k, v in fundamental_dict.items() if k in cls.__dict__}
        return cls(**df)

def get_price_quote(ticker):
    quote = namedtuple('Quote', 'price time')
    df = web.get_quote_yahoo(ticker)
    d = date.today()
    time = utils.parse_date(df['time'][0]).time()
    dt = datetime.combine(d, time=time)
    return quote(price=df['last'], time=dt)
<|MERGE_RESOLUTION|>--- conflicted
+++ resolved
@@ -1,14 +1,6 @@
-<<<<<<< HEAD
-from sqlalchemy.ext.declarative import AbstractConcreteBase
-
-import pytech.utils as utils
-from pytech.base import Base
-from pytech.exceptions import InvalidPositionError
-=======
 import logging
 import os
 import re
->>>>>>> 7fb82488
 from collections import namedtuple
 from datetime import datetime, date, timedelta
 from multiprocessing import Process
@@ -30,14 +22,10 @@
 from twisted.internet import reactor
 
 import pytech.db_utils as db
-<<<<<<< HEAD
-from abc import ABCMeta, abstractmethod
-=======
 import pytech.utils as utils
 from crawler.spiders.edgar import EdgarSpider
 from pytech.base import Base
 from pytech.exceptions import InvalidPositionError, AssetNotInUniverseError
->>>>>>> 7fb82488
 
 logging.getLogger('sqlalchemy.engine').setLevel(logging.INFO)
 logger = logging.getLogger(__name__)
@@ -106,13 +94,6 @@
     id = Column(Integer, primary_key=True)
     ticker = Column(String, unique=True)
 
-<<<<<<< HEAD
-class Asset(metaclass=ABCMeta):
-    """
-    This is just an empty class acting as a placeholder for my idea that we will later add more than just stock owned_assets
-    """
-    pass
-=======
     @classmethod
     def get_asset_from_universe(cls, ticker):
         """
@@ -124,7 +105,6 @@
         :rtype: Asset
         :raises AssetNotInUniverseError: if an :class:``Asset`` with the requested ticker cannot be found
         """
->>>>>>> 7fb82488
 
         with db.transactional_session() as session:
             asset = session.query(cls).filter(cls.ticker == ticker).first()
@@ -1053,11 +1033,7 @@
 
 
 
-<<<<<<< HEAD
-class OwnedStock(Base):
-=======
 class OwnedAsset(Base):
->>>>>>> 7fb82488
     """
     Contains data that only matters for a :class:`Stock` that is in a user's :class:`Portfolio`
     """
