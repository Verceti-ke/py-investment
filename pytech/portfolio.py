# from pytech import Session
import logging
from datetime import timedelta, datetime

<<<<<<< HEAD
import pytech.utils as utils
from pytech.exceptions import AssetExistsError, AssetNotInUniverseError, InvalidActionError
from pytech.base import Base
=======
>>>>>>> 7fb82488
import pandas_datareader.data as web
from sqlalchemy import Column, Numeric, String, DateTime, Integer
from sqlalchemy import Float
from sqlalchemy import ForeignKey
from sqlalchemy import orm
from sqlalchemy.ext.associationproxy import association_proxy
from sqlalchemy.orm import relationship
from sqlalchemy.orm.collections import attribute_mapped_collection

import pytech.db_utils as db
import pytech.utils as utils
from pytech.base import Base
from pytech.exceptions import AssetExistsError, InvalidActionError
from pytech.stock import Stock, OwnedAsset, Asset

logger = logging.getLogger(__name__)


class Portfolio(Base):
    """
    Holds stocks and keeps tracks of the owner's cash as well and their :class:`OwnedAssets` and allows them to perform
    analysis on just the :class:`Asset` that they currently own.


    Ignore this part:

    This class inherits from :class:``AssetUniverse`` so that it has access to its analysis functions.  It is important to
    note that :class:``Portfolio`` is its own table in the database as it represents the :class:``Asset`` that the user
    currently owns.  An :class:``Asset`` can be in both the *asset_universe* table as well as the *portfolio* table but
    a :class:``Asset`` does have to be in the database to be traded
    """

    id = Column(Integer, primary_key=True)
    cash = Column(Float)
    benchmark_ticker = Column(String)
    start_date = Column(DateTime)
    end_date = Column(DateTime)
    owned_assets = relationship('OwnedAsset', backref='portfolio',
                                collection_class=attribute_mapped_collection('asset.ticker'),
                                lazy='joined', cascade='save-update, all, delete-orphan')
    assets = association_proxy('owned_assets', 'asset')

    def __init__(self, start_date=None, end_date=None, benchmark_ticker='^GSPC', starting_cash=1000000):
        """
        :param start_date: a date, the start date to the load the benchmark as of.
            (default: end_date - 365 days)
        :type start_date: datetime
        :param end_date: the end date to load the benchmark as of.
            (default: ``datetime.now()``)
        :type end_date: datetime
        :param benchmark_ticker: the ticker of the market index or benchmark to compare the portfolio against.
            (default: *^GSPC*)
        :type benchmark_ticker: str
        :param starting_cash: the amount of dollars to allocate to the portfolio initially
            (default: 10000000)
        :type starting_cash: float
        """

        if start_date is None:
            self.start_date = datetime.now() - timedelta(days=365)
        else:
            self.start_date = utils.parse_date(start_date)

        if end_date is None:
            # default to today
            self.end_date = datetime.now()
        else:
            self.end_date = utils.parse_date(end_date)

        self.owned_assets = {}
        self.benchmark_ticker = benchmark_ticker
        self.benchmark = web.DataReader(benchmark_ticker, 'yahoo', start=self.start_date, end=self.end_date)
        self.cash = float(starting_cash)

    @orm.reconstructor
    def init_on_load(self):
<<<<<<< HEAD
        """
        :return:

        recreate the benchmark series on load from DB
        """

        # self.benchmark = web.DataReader(self.benchmark_ticker, 'yahoo', start=self.start_date, end=self.end_date)

    def add_assets(self, ticker, start_date, end_date=None, get_fundamentals=True, get_ohlcv=True):
        # TODO: determine if this is even needed
        if self.owned_assets.get(ticker):
            raise AssetExistsError('Asset is already in the {} owned_assets dict.'.format(self.__class__))

        start_date = utils.parse_date(start_date)

        if end_date is None:
            end_date = start_date - timedelta(days=365)
        else:
            end_date = utils.parse_date(end_date)
=======
        """Recreate the benchmark series on load from DB"""
>>>>>>> 7fb82488

        self.benchmark = web.DataReader(self.benchmark_ticker, 'yahoo', start=self.start_date, end=self.end_date)

    def add_assets_from_list(self, ticker_list, start_date, end_date=None, get_fundamentals=True, get_ohlcv=True):
        # TODO: determine if this is even needed
        for ticker in ticker_list:
            if self.owned_assets.get(ticker):
                raise AssetExistsError('Asset is already in the {} owned_assets dict.'.format(self.__class__))
            self.owned_assets[ticker] = Stock(ticker=ticker, start_date=start_date, end_date=end_date,
                                              get_fundamentals=get_fundamentals, get_ohlcv=get_ohlcv)

    def make_trade(self, ticker, qty, action, price_per_share=None, trade_date=None):
        """
        Buy or sell an asset from the asset universe.

        :param ticker: the ticker of the :class:``Asset`` to trade
        :type ticker: str
        :param qty: the number of shares to trade
        :type qty: int
        :param action: **buy** or **sell** depending on the trade
        :type action: str
        :param price_per_share: the cost per share in the trade
        :type price_per_share: long
        :param trade_date: the date and time that the trade is taking place
        :type trade_date: datetime

        This method will add the asset to the :class:``Portfolio`` asset dict and update the db to reflect the trade
        """

        try:
            asset = self.owned_assets[ticker]
            self._update_existing_position(qty=qty, action=action, price_per_share=price_per_share,
                                           trade_date=trade_date, owned_asset=asset)
        except KeyError:
            self._open_new_position(ticker=ticker, qty=qty, action=action, price_per_share=price_per_share,
                                    trade_date=trade_date)

    def _open_new_position(self, ticker, qty, price_per_share, trade_date, action):
        """
        Create a new :class:``OwnedStock`` object associated with this portfolio as well as update the cash position

        :param qty: how many shares are being bought or sold.
            If the position is a **long** position use a negative number to close it and positive to open it.
            If the position is a **short** position use a negative number to open it and positive to close it.
        :type qty: int
        :param price_per_share: the average price per share in the trade.
            This should always be positive no matter what the trade's position is.
        :type price_per_share: long
        :param trade_date: the date and time the trade takes place
            (default: now)
        :type trade_date: datetime
        :return: None
        :raises AssetNotInUniverseError: when an asset is traded that does not yet exist in the Universe

        This method processes the trade and then writes the results to the database. It will create a new instance of
        :class:``OwnedStock`` class and at it to the :class:``Portfolio`` asset dict.
        """

        asset = Asset.get_asset_from_universe(ticker=ticker)
        if action.lower() == 'sell':
            # if selling an asset that is not in the portfolio that means it has to be a short sale.
            position = 'short'
        elif action.lower() == 'buy':
            position = 'long'
        else:
<<<<<<< HEAD
            raise AssetNotInUniverseError('A Stock with ticker: {} could not be located so the trade was '
                                              'aborted'.format(ticker))
=======
            raise InvalidActionError('action must either be "buy" or "sell". {} was provided'.format(action))

        owned_asset = OwnedAsset(asset=asset, shares_owned=qty, average_share_price=price_per_share,
                                 position=position, portfolio=self)
>>>>>>> 7fb82488

        self.cash += owned_asset.total_position_cost
        self.owned_assets[owned_asset.asset.ticker] = owned_asset
        trade = Trade(qty=qty, price_per_share=price_per_share, ticker=owned_asset.asset.ticker, action=action,
                      strategy='Open new {} position'.format(position), trade_date=trade_date)
        with db.transactional_session(auto_close=False) as session:
            session.add(session.merge(self))
            session.add(trade)

    def _update_existing_position(self, qty, price_per_share, trade_date, action, owned_asset):
        """
        Update the :class:``OwnedAsset`` associated with this portfolio as well as the cash position

        :param qty: how many shares are being bought or sold.
            If the position is a **long** position use a negative number to close it and positive to open it.
            If the position is a **short** position use a negative number to open it and positive to close it.
        :type qty: int
        :param price_per_share: the average price per share in the trade.
            This should always be positive no matter what the trade's position is.
        :type price_per_share: long
        :param trade_date: the date and time the trade takes place
            (default: now)
        :type trade_date: datetime
        :param owned_asset: the asset that is already in the portfolio
        :type owned_asset: OwnedAsset
        :param action: **buy** or **sell**
        :type action: str

        This method processes the trade and then writes the results to the database.
        """

        owned_asset = owned_asset.make_trade(qty=qty, price_per_share=price_per_share)

        if owned_asset.shares_owned != 0:
            self.owned_assets[owned_asset.asset.ticker] = owned_asset
            self.cash += owned_asset.total_position_cost
            trade = Trade(qty=qty, price_per_share=price_per_share, ticker=owned_asset.asset.ticker,
                          strategy='Update an existing {} position'.format(owned_asset.position), action=action,
                          trade_date=trade_date)
        else:
            self.cash += owned_asset.total_position_value
            del self.owned_assets[owned_asset.asset.ticker]
            trade = Trade(qty=qty, price_per_share=price_per_share, ticker=owned_asset.asset.ticker,
                          strategy='Close an existing {} position'.format(owned_asset.position), action=action,
                          trade_date=trade_date)
        with db.transactional_session() as session:
            session.add(session.merge(self))
            session.add(trade)

    def get_total_value(self, include_cash=True):
        """
        Calculate the total value of the ``Portfolio`` owned_assets

        :param include_cash: should cash be included in the calculation, or just get the total value of the owned_assets
        :type include_cash: bool
        :return: the total value of the portfolio at a given moment in time
        :rtype: float
        """

        total_value = 0.0
        for asset in self.owned_assets.values():
            asset.update_total_position_value()
            total_value += asset.total_position_value
        if include_cash:
            total_value += self.cash
        with db.transactional_session() as session:
            # update the owned stocks in the db
            session.add(self)
        return total_value

    def portfolio_return(self):
        pass

    def sma(self):
        for ticker, stock in self.owned_assets.items():
            yield stock.simple_moving_average()


class Trade(Base):
    """
    This class is used to make trades and keep trade of past trades
    """
    id = Column(Integer, primary_key=True)
    trade_date = Column(DateTime)
    action = Column(String)
    strategy = Column(String)
    qty = Column(Integer)
    price_per_share = Column(Numeric)
    corresponding_trade_id = Column(Integer, ForeignKey('trade.id'))
    net_trade_value = Column(Numeric)
    ticker = Column(String)

    # owned_stock_id = Column(Integer, ForeignKey('owned_stock.id'))
    # owned_stock = relationship('OwnedStock')
    # corresponding_trade = relationship('Trade', remote_side=[id])

    def __init__(self, qty, price_per_share, strategy, action, trade_date=None, ticker=None):
        """
        :param trade_date: datetime, corresponding to the date and time of the trade date
        :param qty: int, number of shares traded
        :param price_per_share: float
            price per individual share in the trade or the average share price in the trade
        :param ticker:
            a :class: Stock, the asset object that was traded
        :param action: str, must be *buy* or *sell* depending on what kind of trade it was
        :param position: str, must be *long* or *short*
        """
        if trade_date:
            self.trade_date = utils.parse_date(trade_date)
        else:
            self.trade_date = datetime.now()

        if action.lower() == 'buy' or action.lower() == 'sell':
            self.action = action.lower()
        else:
            raise InvalidActionError('action must be either "buy" or "sell". {} was provided.'.format(action))

        self.strategy = strategy.lower()
        self.ticker = ticker
        self.qty = qty
        self.price_per_share = price_per_share
<<<<<<< HEAD
=======
        self.corresponding_trade_id = self._get_corresponding_trade_id(ticker=ticker)

    @classmethod
    def _get_corresponding_trade_id(cls, ticker):
        """Get the most recent trade's id"""
        with db.query_session() as session:
            corresponding_trade = session.query(cls) \
                .filter(cls.ticker == ticker) \
                .order_by(cls.trade_date.desc()) \
                .first()
        try:
            return corresponding_trade.id
        except AttributeError:
            return None

>>>>>>> 7fb82488
<|MERGE_RESOLUTION|>--- conflicted
+++ resolved
@@ -2,12 +2,6 @@
 import logging
 from datetime import timedelta, datetime
 
-<<<<<<< HEAD
-import pytech.utils as utils
-from pytech.exceptions import AssetExistsError, AssetNotInUniverseError, InvalidActionError
-from pytech.base import Base
-=======
->>>>>>> 7fb82488
 import pandas_datareader.data as web
 from sqlalchemy import Column, Numeric, String, DateTime, Integer
 from sqlalchemy import Float
@@ -84,29 +78,7 @@
 
     @orm.reconstructor
     def init_on_load(self):
-<<<<<<< HEAD
-        """
-        :return:
-
-        recreate the benchmark series on load from DB
-        """
-
-        # self.benchmark = web.DataReader(self.benchmark_ticker, 'yahoo', start=self.start_date, end=self.end_date)
-
-    def add_assets(self, ticker, start_date, end_date=None, get_fundamentals=True, get_ohlcv=True):
-        # TODO: determine if this is even needed
-        if self.owned_assets.get(ticker):
-            raise AssetExistsError('Asset is already in the {} owned_assets dict.'.format(self.__class__))
-
-        start_date = utils.parse_date(start_date)
-
-        if end_date is None:
-            end_date = start_date - timedelta(days=365)
-        else:
-            end_date = utils.parse_date(end_date)
-=======
         """Recreate the benchmark series on load from DB"""
->>>>>>> 7fb82488
 
         self.benchmark = web.DataReader(self.benchmark_ticker, 'yahoo', start=self.start_date, end=self.end_date)
 
@@ -172,15 +144,10 @@
         elif action.lower() == 'buy':
             position = 'long'
         else:
-<<<<<<< HEAD
-            raise AssetNotInUniverseError('A Stock with ticker: {} could not be located so the trade was '
-                                              'aborted'.format(ticker))
-=======
             raise InvalidActionError('action must either be "buy" or "sell". {} was provided'.format(action))
 
         owned_asset = OwnedAsset(asset=asset, shares_owned=qty, average_share_price=price_per_share,
                                  position=position, portfolio=self)
->>>>>>> 7fb82488
 
         self.cash += owned_asset.total_position_cost
         self.owned_assets[owned_asset.asset.ticker] = owned_asset
@@ -302,8 +269,6 @@
         self.ticker = ticker
         self.qty = qty
         self.price_per_share = price_per_share
-<<<<<<< HEAD
-=======
         self.corresponding_trade_id = self._get_corresponding_trade_id(ticker=ticker)
 
     @classmethod
@@ -319,4 +284,3 @@
         except AttributeError:
             return None
 
->>>>>>> 7fb82488
