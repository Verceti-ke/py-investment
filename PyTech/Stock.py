--- conflicted
+++ resolved
@@ -491,17 +491,6 @@
 
 
     def sma_crossover_signals(self, slow=200, fast=50, column='Adj Close'):
-<<<<<<< HEAD
-        import numpy as np
-        slow_ts = self.simple_moving_average(period=slow, column=column).dropna()
-        fast_ts = self.simple_moving_average(period=fast, column=column).dropna()
-        temp = pd.concat([slow_ts, fast_ts], axis=1).dropna()
-        print(slow_ts.head())
-        print(fast_ts.head())
-        crossover_ts = fast_ts - slow_ts
-        self.series['Action'] = np.where(crossover_ts.iloc[1] > 0, 1, 0)
-        print(self)
-=======
         """
         :param slow: int, how many days for the short term moving average
         :param fast:  int, how many days for the long term moving average
@@ -530,7 +519,6 @@
 
 
 
->>>>>>> 29511503
 
 
 
